--- conflicted
+++ resolved
@@ -38,13 +38,8 @@
 	/// - important: This only works if the object given to init() is KVO-compliant.
 	///              Most UI controls are not!
 	public var producer: SignalProducer<Value?, NoError> {
-<<<<<<< HEAD
 		return (object.map { $0.reactive.values(forKeyPath: keyPath) } ?? .empty)
-			.map { [extractValue = self.extractValue] in $0.map(extractValue) }
-=======
-		return (object.map { $0.values(forKeyPath: keyPath) } ?? .empty)
 			.map { $0 as! Value }
->>>>>>> 906f4498
 	}
 
 	public lazy var signal: Signal<Value?, NoError> = { [unowned self] in
