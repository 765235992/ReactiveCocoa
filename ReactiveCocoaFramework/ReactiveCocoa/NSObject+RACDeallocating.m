--- conflicted
+++ resolved
@@ -12,6 +12,7 @@
 #import "RACCompoundDisposable.h"
 #import "RACDisposable.h"
 #import "RACReplaySubject.h"
+#import "RACTuple.h"
 
 #import <objc/message.h>
 #import <objc/runtime.h>
@@ -75,36 +76,29 @@
 @implementation NSObject (RACDeallocating)
 
 - (RACSignal *)rac_willDeallocSignal {
-<<<<<<< HEAD
-	RACSubject *subject = [RACSubject subject];
-	RACDisposable *disposable = [RACDisposable disposableWithBlock:^{
-=======
-	RACSignal *signal = objc_getAssociatedObject(self, _cmd);
-	if (signal != nil) return signal;
+	RACTuple *subjectAndDisposable = objc_getAssociatedObject(self, _cmd);
+	if (subjectAndDisposable == nil) {
+		RACSubject *subject = [RACSubject subject];
+		RACDisposable *disposable = [RACDisposable disposableWithBlock:^{
+			[subject sendCompleted];
+		}];
 
-	RACReplaySubject *subject = [RACReplaySubject subject];
+		subjectAndDisposable = RACTuplePack(subject, disposable);
+		objc_setAssociatedObject(self, _cmd, subjectAndDisposable, OBJC_ASSOCIATION_COPY);
 
-	[self.rac_deallocDisposable addDisposable:[RACDisposable disposableWithBlock:^{
->>>>>>> a3beb76b
-		[subject sendCompleted];
-	}];
+		[self.rac_deallocDisposable addDisposable:disposable];
+	}
 
-	[self.rac_deallocDisposable addDisposable:disposable];
-
-<<<<<<< HEAD
 	return [[RACSignal
 		create:^(id<RACSubscriber> subscriber) {
+			RACTupleUnpack(RACSubject *subject, RACDisposable *disposable) = subjectAndDisposable;
+
 			[subject subscribe:subscriber];
 
 			// Catch deallocation that occurred before subscription.
 			if (disposable.disposed) [subscriber sendCompleted];
 		}]
 		setNameWithFormat:@"%@ -rac_willDeallocSignal", self.rac_description];
-=======
-	objc_setAssociatedObject(self, _cmd, subject, OBJC_ASSOCIATION_RETAIN);
-
-	return subject;
->>>>>>> a3beb76b
 }
 
 - (RACCompoundDisposable *)rac_deallocDisposable {
