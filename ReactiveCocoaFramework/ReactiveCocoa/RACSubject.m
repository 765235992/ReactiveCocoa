--- conflicted
+++ resolved
@@ -63,11 +63,7 @@
 }
 
 - (void)didSubscribeWithDisposable:(RACDisposable *)d {
-<<<<<<< HEAD
-	[self.disposable addDisposable:d];
-=======
 	if (d != nil) [self.disposable addDisposable:d];
->>>>>>> 89b9a0bb
 }
 
 @end